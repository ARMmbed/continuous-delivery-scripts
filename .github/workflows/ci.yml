--- conflicted
+++ resolved
@@ -51,13 +51,8 @@
     name: Build Documentation
     runs-on: ubuntu-latest
     steps:
-<<<<<<< HEAD
-      - uses: actions/checkout@v4
-      - uses: actions/setup-python@v4
-=======
-      - uses: actions/checkout@v3
-      - uses: actions/setup-python@v5
->>>>>>> b0325d04
+      - uses: actions/checkout@v4
+      - uses: actions/setup-python@v5
         with:
           python-version: ${{ env.python_version}}
       - name: Determine dependencies
@@ -98,13 +93,8 @@
     name: Report licences in use (SPDX)
     runs-on: ubuntu-latest
     steps:
-<<<<<<< HEAD
-      - uses: actions/checkout@v4
-      - uses: actions/setup-python@v4
-=======
-      - uses: actions/checkout@v3
-      - uses: actions/setup-python@v5
->>>>>>> b0325d04
+      - uses: actions/checkout@v4
+      - uses: actions/setup-python@v5
         with:
           python-version: ${{ env.python_version}}
       - name: Determine dependencies
