--- conflicted
+++ resolved
@@ -16,13 +16,8 @@
     name: Carry out a release
     runs-on: ubuntu-latest
     steps:
-<<<<<<< HEAD
       - uses: actions/checkout@v4
-      - uses: actions/setup-python@v4
-=======
-      - uses: actions/checkout@v3
       - uses: actions/setup-python@v5
->>>>>>> b0325d04
         with:
           python-version: ${{ env.python_version }}
       - name: Determine dependencies
